--- conflicted
+++ resolved
@@ -496,13 +496,8 @@
         // TODO(jjinux): If there is an exception, or something else weird happens, then
         // the temp directory gets leaked. I can't figure out how to do it with
         // this strange mix of async and sync code.
-<<<<<<< HEAD
-        tempDir.deleteRecursivelySync();
-
-=======
         tempDir.deleteSync(recursive: true);
         
->>>>>>> adf5e546
         expect(result, isTrue);
       });
 
